--- conflicted
+++ resolved
@@ -74,15 +74,13 @@
 	return info.HealthCheckNodePort
 }
 
-<<<<<<< HEAD
+// GetNodePort is part of the ServicePort interface.
+func (info *BaseServiceInfo) GetNodePort() int {
+	return info.NodePort
+}
 // ExternalIPStrings is part of ServicePort interface.
 func (info *BaseServiceInfo) ExternalIPStrings() []string {
 	return info.ExternalIPs
-=======
-// GetNodePort is part of the ServicePort interface.
-func (info *BaseServiceInfo) GetNodePort() int {
-	return info.NodePort
->>>>>>> c6a6c65e
 }
 
 func (sct *ServiceChangeTracker) newBaseServiceInfo(port *v1.ServicePort, service *v1.Service) *BaseServiceInfo {
